<!DOCTYPE html>
<html lang="en">
<head>
    <meta charset="UTF-8">
    <meta name="viewport" content="width=device-width, initial-scale=1.0">
    <title>Survey Analyzer</title>
    <style>
        body {
            font-family: Arial, sans-serif;
            max-width: 1200px;
            margin: 0 auto;
            padding: 20px;
            background-color: #f5f5f5;
        }
        .container {
            background: white;
            padding: 30px;
            border-radius: 8px;
            box-shadow: 0 2px 10px rgba(0,0,0,0.1);
        }
        .step {
            margin-bottom: 35px;
            padding: 25px;
            border: 1px solid #ddd;
            border-radius: 5px;
            background: #fafafa;
        }
        .step.active {
            border-color: #007bff;
            background: #f0f8ff;
        }
        .step.completed {
            border-color: #28a745;
            background: #f0fff0;
        }
        .step h3 {
            margin-top: 0;
            color: #333;
        }
        .upload-area {
            border: 2px dashed #ddd;
            padding: 40px;
            text-align: center;
            border-radius: 5px;
            cursor: pointer;
            transition: all 0.3s ease;
        }
        .upload-area:hover {
            border-color: #007bff;
            background-color: #f8f9fa;
        }
        .upload-area.dragover {
            border-color: #007bff;
            background-color: #f0f8ff;
            transform: scale(1.02);
        }
        .upload-area.file-selected {
            border-color: #28a745;
            background-color: #f0fff0;
            border-style: solid;
        }
        .upload-area.uploading {
            border-color: #ffc107;
            background-color: #fffbf0;
            border-style: solid;
        }
        .upload-area.uploaded {
            border-color: #28a745;
            background-color: #f0fff0;
            border-style: solid;
        }
        .file-selected-info {
            margin-top: 15px;
            padding: 10px;
            background-color: #e7f3ff;
            border-radius: 5px;
            border-left: 4px solid #007bff;
        }
        .upload-success {
            margin-top: 15px;
            padding: 10px;
            background-color: #f0fff0;
            border-radius: 5px;
            border-left: 4px solid #28a745;
            color: #28a745;
            font-weight: bold;
        }
        .btn {
            background: #007bff;
            color: white;
            border: none;
            padding: 10px 20px;
            border-radius: 5px;
            cursor: pointer;
            font-size: 14px;
            margin: 5px;
            transition: all 0.2s ease;
            position: relative;
            overflow: hidden;
        }
        .btn:hover {
            background: #0056b3;
            transform: translateY(-1px);
            box-shadow: 0 4px 8px rgba(0,0,0,0.15);
            transition: all 0.2s ease;
        }
        .btn:disabled {
            background: #6c757d;
            cursor: not-allowed;
            transform: none;
            box-shadow: none;
        }
        .btn.success {
            background: #28a745;
            color: white;
        }
        .btn.success:hover {
            background: #218838;
            transform: translateY(-1px);
            box-shadow: 0 4px 8px rgba(0,0,0,0.15);
        }
        .btn.warning {
            background: #ffc107;
            color: #333;
        }
        .btn.warning:hover {
            background: #e0a800;
            transform: translateY(-1px);
            box-shadow: 0 4px 8px rgba(0,0,0,0.15);
        }
        .error {
            color: #dc3545;
            margin: 10px 0;
        }
        .success {
            color: #28a745;
            margin: 10px 0;
        }
        .info {
            color: #17a2b8;
            margin: 10px 0;
        }
        .loading {
            display: none;
            text-align: center;
            margin: 20px 0;
        }
        .loading.show {
            display: block;
            animation: fadeIn 0.3s ease-in;
        }
        @keyframes fadeIn {
            from { opacity: 0; transform: translateY(-10px); }
            to { opacity: 1; transform: translateY(0); }
        }
        .spinner {
            border: 3px solid #f3f3f3;
            border-top: 3px solid #007bff;
            border-radius: 50%;
            width: 30px;
            height: 30px;
            animation: spin 1s linear infinite;
            margin: 0 auto 15px;
        }
        @keyframes spin {
            0% { transform: rotate(0deg); }
            100% { transform: rotate(360deg); }
        }
        .progress-bar {
            background: #f1f1f1;
            border-radius: 10px;
            padding: 3px;
            margin: 10px 0;
            overflow: hidden;
            box-shadow: inset 0 1px 3px rgba(0,0,0,0.2);
        }
        .progress-bar-fill {
            background: linear-gradient(90deg, #007bff, #0056b3);
            height: 20px;
            border-radius: 7px;
            width: 0%;
            transition: width 0.5s ease-in-out;
            position: relative;
            overflow: hidden;
        }
        .progress-bar-fill::after {
            content: '';
            position: absolute;
            top: 0;
            left: 0;
            bottom: 0;
            right: 0;
            background-image: linear-gradient(
                -45deg,
                rgba(255, 255, 255, .2) 25%,
                transparent 25%,
                transparent 50%,
                rgba(255, 255, 255, .2) 50%,
                rgba(255, 255, 255, .2) 75%,
                transparent 75%,
                transparent
            );
            background-size: 30px 30px;
            animation: move 2s linear infinite;
        }
        @keyframes move {
            0% {
                background-position: 0 0;
            }
            100% {
                background-position: 30px 30px;
            }
        }
        .progress-text {
            text-align: center;
            margin-top: 5px;
            font-weight: bold;
            color: #333;
        }
        .file-info {
            background: #e9ecef;
            padding: 15px;
            border-radius: 5px;
            margin: 10px 0;
        }
        .column-selector {
            margin: 15px 0;
        }
        .column-selector select {
            padding: 8px;
            border: 1px solid #ddd;
            border-radius: 4px;
            width: 200px;
        }
        .category-list {
            margin: 20px 0;
        }
        .category-item {
            background: white;
            border: 1px solid #ddd;
            padding: 15px 80px 15px 15px;
            margin: 8px 0;
            border-radius: 6px;
            position: relative;
            box-shadow: 0 1px 3px rgba(0,0,0,0.1);
            transition: box-shadow 0.2s ease;
        }
        .category-item:hover {
            box-shadow: 0 2px 6px rgba(0,0,0,0.15);
        }
        .category-item.editing {
            border-color: #007bff;
            background: #f8f9fa;
        }
        .category-edit-btn {
            position: absolute;
            top: 8px;
            right: 8px;
            background: #dc3545 !important;
            color: white !important;
            border: 2px solid #fff !important;
            padding: 8px 12px !important;
            border-radius: 4px !important;
            cursor: pointer !important;
            font-size: 14px !important;
            font-weight: bold !important;
            box-shadow: 0 2px 8px rgba(0,0,0,0.3) !important;
            z-index: 1000 !important;
            display: block !important;
            visibility: visible !important;
            min-width: 50px !important;
            text-align: center !important;
        }
        .category-edit-btn:hover {
            background: #0056b3;
            transform: translateY(-1px);
            box-shadow: 0 2px 5px rgba(0,0,0,0.3);
        }
        .category-edit-form {
            display: none;
            margin-top: 10px;
        }
        .category-edit-form.show {
            display: block;
        }
        .category-edit-form input,
        .category-edit-form textarea {
            width: 100%;
            padding: 8px;
            margin: 5px 0;
            border: 1px solid #ddd;
            border-radius: 4px;
            box-sizing: border-box;
        }
        .category-edit-form textarea {
            height: 60px;
            resize: vertical;
        }
        .category-edit-actions {
            margin-top: 10px;
        }
        .category-edit-actions button {
            margin-right: 5px;
        }
        .results-summary {
            background: #e7f3ff;
            padding: 15px;
            border-radius: 5px;
            margin: 20px 0;
        }
        .results-container {
            display: grid;
            grid-template-columns: 1fr 1fr;
            gap: 30px;
            margin: 25px 0;
        }
        .chart-container {
            background: white;
            padding: 20px;
            border-radius: 8px;
            box-shadow: 0 2px 4px rgba(0,0,0,0.1);
            height: 400px;
            min-height: 300px;
            max-height: 500px;
            position: relative;
            overflow: hidden;
            width: 100%;
            max-width: 100%;
            box-sizing: border-box;
            margin-right: 20px;
            margin-bottom: 20px;
        }
        .chart-wrapper {
            position: relative;
            height: calc(100% - 40px);
            width: 100%;
            overflow: hidden;
        }
        .chart-wrapper canvas {
            display: block !important;
            width: 100% !important;
            height: 100% !important;
            max-width: 100% !important;
            max-height: 100% !important;
            box-sizing: border-box !important;
        }
        .chart-wrapper > div {
            width: 100% !important;
            height: 100% !important;
            max-width: 100% !important;
            max-height: 100% !important;
            overflow: hidden !important;
        }
        .stats-container {
            background: white;
            padding: 20px;
            border-radius: 8px;
            box-shadow: 0 2px 4px rgba(0,0,0,0.1);
        }
        @media (max-width: 768px) {
            .results-container {
                grid-template-columns: 1fr;
                gap: 20px;
            }
            .chart-container {
                height: 300px;
                min-height: 250px;
                max-height: 350px;
                padding: 15px;
                margin-bottom: 30px;
                margin-right: 0;
            }
            .stats-container {
                padding: 15px;
            }
        }
        
        @media (max-width: 480px) {
            .chart-container {
                height: 250px;
                min-height: 200px;
                max-height: 300px;
                padding: 10px;
                margin-bottom: 30px;
                margin-right: 0;
            }
            .stats-container {
                padding: 10px;
            }
        }
        .download-buttons {
            margin: 25px 0 20px 0;
            padding-top: 15px;
            border-top: 1px solid #eee;
        }
        .download-btn {
            position: relative;
            overflow: hidden;
            transition: all 0.3s ease;
            min-width: 160px;
        }
        .download-btn:hover {
            transform: translateY(-2px);
            box-shadow: 0 4px 12px rgba(0,0,0,0.15);
        }
        .download-btn.loading {
            pointer-events: none;
            opacity: 0.8;
        }
        .download-btn.loading .btn-text {
            opacity: 0;
        }
        .download-btn.loading .btn-loader {
            opacity: 1;
        }
        .btn-loader {
            position: absolute;
            top: 50%;
            left: 50%;
            transform: translate(-50%, -50%);
            opacity: 0;
            transition: opacity 0.3s ease;
        }
        .download-spinner {
            border: 2px solid rgba(255,255,255,0.3);
            border-top: 2px solid white;
            border-radius: 50%;
            width: 16px;
            height: 16px;
            animation: spin 1s linear infinite;
            display: inline-block;
            margin-right: 8px;
        }
        .download-feedback {
            display: none;
            margin-top: 15px;
            padding: 12px;
            border-radius: 6px;
            font-weight: 500;
            text-align: center;
            animation: slideIn 0.3s ease;
        }
        .download-feedback.success {
            background: #d4edda;
            color: #155724;
            border: 1px solid #c3e6cb;
        }
        .download-feedback.error {
            background: #f8d7da;
            color: #721c24;
            border: 1px solid #f5c6cb;
        }
        .download-feedback.info {
            background: #d1ecf1;
            color: #0c5460;
            border: 1px solid #bee5eb;
        }
        @keyframes slideIn {
            from { opacity: 0; transform: translateY(-10px); }
            to { opacity: 1; transform: translateY(0); }
        }
        .status-indicator {
            display: inline-block;
            width: 10px;
            height: 10px;
            border-radius: 50%;
            margin-right: 8px;
        }
        .status-indicator.pending {
            background: #6c757d;
        }
        .status-indicator.active {
            background: #007bff;
        }
        .status-indicator.completed {
            background: #28a745;
        }
        .info-icon {
            display: inline-block;
            width: 16px;
            height: 16px;
            background: #17a2b8;
            color: white;
            border-radius: 50%;
            text-align: center;
            line-height: 16px;
            font-size: 12px;
            font-weight: bold;
            cursor: help;
            margin-left: 8px;
            position: relative;
        }
        .info-icon:hover {
            background: #138496;
        }
        .info-tooltip {
            visibility: hidden;
            width: 300px;
            background-color: #333;
            color: #fff;
            text-align: left;
            border-radius: 6px;
            padding: 10px;
            position: absolute;
            z-index: 1000;
            bottom: 125%;
            left: 50%;
            margin-left: -150px;
            opacity: 0;
            transition: opacity 0.3s;
            font-size: 14px;
            line-height: 1.4;
        }
        .info-tooltip::after {
            content: "";
            position: absolute;
            top: 100%;
            left: 50%;
            margin-left: -5px;
            border-width: 5px;
            border-style: solid;
            border-color: #333 transparent transparent transparent;
        }
        .info-icon:hover .info-tooltip {
            visibility: visible;
            opacity: 1;
        }
        .step-explanation {
            background: #f8f9fa;
            border-left: 4px solid #17a2b8;
            padding: 15px;
            margin: 15px 0;
            border-radius: 0 5px 5px 0;
            font-size: 14px;
            color: #495057;
        }
    </style>
</head>
<body>
    <div class="container">
        <h1>Survey Analyzer</h1>
        <p>Upload your data file and automatically categorize verbatim comments using AI. <strong>For best results, use CSV format when possible.</strong></p>

        <!-- Step 1: File Upload -->
        <div class="step active" id="step-upload">
            <h3><span class="status-indicator pending" id="upload-status"></span>Step 1: Upload File</h3>
            <div class="upload-area" id="upload-area">
                <div id="upload-initial-content">
                    <p>Click here or drag and drop your Excel/CSV file</p>
                    <p><small>Supported formats: .xlsx, .xls, .csv (max 5MB)</small></p>
                </div>
                <div id="file-selected-content" style="display: none;">
                    <p>📁 File selected: <span id="selected-filename"></span></p>
                    <p><small>Click anywhere to upload or choose a different file</small></p>
                </div>
                <input type="file" id="file-input" accept=".xlsx,.xls,.csv" style="display: none;">
            </div>
            <div id="upload-success-message" class="upload-success" style="display: none;"></div>
            <div class="error" id="upload-error"></div>
            <div class="loading" id="upload-loading">
                <div class="spinner"></div>
                <p>Uploading and analyzing file...</p>
                <div class="progress-bar">
                    <div class="progress-bar-fill" id="upload-progress"></div>
                </div>
                <div class="progress-text" id="upload-progress-text">0%</div>
            </div>
        </div>

        <!-- Step 2: Column Selection -->
        <div class="step" id="step-column">
            <h3><span class="status-indicator pending" id="column-status"></span>Step 2: Verify Verbatim Column</h3>
            <div id="file-info" class="file-info" style="display: none;"></div>
            <div class="column-selector" style="display: none;" id="column-selector">
                <label for="verbatim-column">Select the column containing comments:</label>
                <select id="verbatim-column"></select>
                <button class="btn" onclick="updateColumn()">Update Column</button>
            </div>
            <div class="error" id="column-error"></div>
        </div>

        <!-- Step 3: Category Generation -->
        <div class="step" id="step-categories">
            <h3><span class="status-indicator pending" id="categories-status"></span>Step 3: Generate Categories
                <span class="info-icon">i
                    <div class="info-tooltip">
                        Our AI analyzes a sample of your comments to identify common themes and automatically creates relevant categories. This intelligent pre-analysis ensures accurate classification in the next step.
                    </div>
                </span>
            </h3>
            <div class="step-explanation">
                <strong>What happens here:</strong> The system will analyze your verbatim comments using AI to automatically detect the main themes and topics. This creates a set of categories that will be used to classify all your survey responses. <strong>You can edit these categories</strong> to better match what you need to understand from your analysis.
            </div>
            <button class="btn" id="generate-categories-btn" onclick="generateCategories()" disabled>Generate Categories</button>
            <div class="loading" id="categories-loading">
                <div class="spinner"></div>
                <p>Analyzing comments and generating categories...</p>
            </div>
            <div class="category-list" id="category-list"></div>
            <button class="btn success" id="confirm-categories-btn" onclick="confirmCategories()" disabled style="display: none; margin-top: 15px;">Confirm Categories</button>
            <div class="error" id="categories-error"></div>
        </div>

        <!-- Step 4: Classification -->
        <div class="step" id="step-classify">
            <h3><span class="status-indicator pending" id="classify-status"></span>Step 4: Classify Comments
                <span class="info-icon">i
                    <div class="info-tooltip">
                        Each comment is sent to OpenAI's API to be automatically classified into the categories from Step 3. The AI reads each comment and determines which category it best fits into.
                    </div>
                </span>
            </h3>
            <div class="step-explanation">
                <strong>What happens here:</strong> Every comment in your dataset will be processed by AI and automatically assigned to the most appropriate category. This process runs in batches for efficiency and may take several minutes depending on the number of comments.
            </div>
            <button class="btn" id="classify-btn" onclick="classifyComments()" disabled>Start Classification</button>
            <div class="loading" id="classify-loading">
                <div class="spinner"></div>
                <p>Classifying all comments... This may take a few minutes.</p>
                <div class="progress-bar">
                    <div class="progress-bar-fill" id="classify-progress"></div>
                </div>
                <div class="progress-text" id="classify-progress-text">0%</div>
            </div>
            <div class="error" id="classify-error"></div>
        </div>

        <!-- Step 5: Results and Download -->
        <div class="step" id="step-results">
            <h3><span class="status-indicator pending" id="results-status"></span>Step 5: Download Results
                <span class="info-icon">i
                    <div class="info-tooltip">
                        View analytics and download your results in multiple formats. The CSV contains your original data plus AI-generated categories, while the PDF provides a comprehensive analytical report.
                    </div>
                </span>
            </h3>
            <div class="step-explanation">
                <strong>What you'll get:</strong> A detailed analysis of your survey responses with visual charts, statistics, and downloadable files. The CSV file includes all original comments with their assigned categories, perfect for further analysis in Excel or other tools.
            </div>
            <div class="results-summary" id="results-summary" style="display: none;"></div>
            <div class="results-container" id="results-container" style="display: none;">
                <div class="chart-container">
                    <h4>Category Distribution</h4>
                    <div class="chart-wrapper">
                        <canvas id="categoryChart" style="width: 100% !important; height: 100% !important;"></canvas>
                    </div>
                </div>
                <div class="stats-container">
                    <h4>Detailed Statistics</h4>
                    <div id="detailed-stats"></div>
                </div>
            </div>
            <div class="download-buttons" id="download-buttons" style="display: none;">
<<<<<<< HEAD
                <button class="btn success" onclick="downloadCSV()" id="download-csv-btn">
                    <span class="btn-text">📊 Download CSV</span>
                    <span class="btn-loading" style="display: none;">⏳ Preparing...</span>
                </button>
                <button class="btn warning" onclick="downloadPDF()" id="download-pdf-btn">
                    <span class="btn-text">📄 Download PDF Report</span>
                    <span class="btn-loading" style="display: none;">⏳ Generating...</span>
                </button>
=======
                <button class="btn success download-btn" id="download-csv-btn" onclick="downloadCSV()">
                    <span class="btn-text">📊 Download CSV</span>
                    <div class="btn-loader">
                        <div class="download-spinner"></div>
                        Generating...
                    </div>
                </button>
                <button class="btn warning download-btn" id="download-pdf-btn" onclick="downloadPDF()">
                    <span class="btn-text">📄 Download PDF Report</span>
                    <div class="btn-loader">
                        <div class="download-spinner"></div>
                        Generating...
                    </div>
                </button>
                <div class="download-feedback" id="download-feedback"></div>
>>>>>>> 9be45968
            </div>
        </div>
    </div>

    <script src="https://cdn.jsdelivr.net/npm/chart.js"></script>
    <script src="/static/main.js"></script>
</body>
</html><|MERGE_RESOLUTION|>--- conflicted
+++ resolved
@@ -651,16 +651,6 @@
                 </div>
             </div>
             <div class="download-buttons" id="download-buttons" style="display: none;">
-<<<<<<< HEAD
-                <button class="btn success" onclick="downloadCSV()" id="download-csv-btn">
-                    <span class="btn-text">📊 Download CSV</span>
-                    <span class="btn-loading" style="display: none;">⏳ Preparing...</span>
-                </button>
-                <button class="btn warning" onclick="downloadPDF()" id="download-pdf-btn">
-                    <span class="btn-text">📄 Download PDF Report</span>
-                    <span class="btn-loading" style="display: none;">⏳ Generating...</span>
-                </button>
-=======
                 <button class="btn success download-btn" id="download-csv-btn" onclick="downloadCSV()">
                     <span class="btn-text">📊 Download CSV</span>
                     <div class="btn-loader">
@@ -676,7 +666,6 @@
                     </div>
                 </button>
                 <div class="download-feedback" id="download-feedback"></div>
->>>>>>> 9be45968
             </div>
         </div>
     </div>
