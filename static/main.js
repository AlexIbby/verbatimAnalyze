// Global variables
let currentSessionId = null;
let currentStep = 1;
let categoryChart = null;

// Initialize the application
document.addEventListener('DOMContentLoaded', function() {
    setupFileUpload();
    updateStepStatus();
    
    // Handle window resize for chart responsiveness
    window.addEventListener('resize', function() {
        if (categoryChart) {
            // Update chart options based on new screen size
            const isMobile = window.innerWidth < 768;
            categoryChart.options.scales.x.ticks.font.size = isMobile ? 10 : 12;
            categoryChart.options.scales.y.ticks.font.size = isMobile ? 10 : 12;
            categoryChart.options.plugins.tooltip.titleFont.size = isMobile ? 12 : 14;
            categoryChart.options.plugins.tooltip.bodyFont.size = isMobile ? 11 : 13;
            categoryChart.update('none'); // Update without animation
        }
    });
});

// File upload setup
function setupFileUpload() {
    const uploadArea = document.getElementById('upload-area');
    const fileInput = document.getElementById('file-input');

    // Click to upload
    uploadArea.addEventListener('click', () => fileInput.click());

    // File input change
    fileInput.addEventListener('change', handleFileSelect);

    // Drag and drop
    uploadArea.addEventListener('dragover', (e) => {
        e.preventDefault();
        uploadArea.classList.add('dragover');
    });

    uploadArea.addEventListener('dragleave', () => {
        uploadArea.classList.remove('dragover');
    });

    uploadArea.addEventListener('drop', (e) => {
        e.preventDefault();
        uploadArea.classList.remove('dragover');
        const files = e.dataTransfer.files;
        if (files.length > 0) {
            showFileSelected(files[0]);
            handleFile(files[0]);
        }
    });
}

// Handle file selection
function handleFileSelect(event) {
    const file = event.target.files[0];
    if (file) {
        showFileSelected(file);
        handleFile(file);
    }
}

// Show file selected feedback
function showFileSelected(file) {
    const uploadArea = document.getElementById('upload-area');
    const initialContent = document.getElementById('upload-initial-content');
    const selectedContent = document.getElementById('file-selected-content');
    const selectedFilename = document.getElementById('selected-filename');
    
    // Update filename
    selectedFilename.textContent = file.name;
    
    // Show selected state
    uploadArea.classList.add('file-selected');
    initialContent.style.display = 'none';
    selectedContent.style.display = 'block';
    
    // Clear any previous errors
    clearError('upload-error');
    document.getElementById('upload-success-message').style.display = 'none';
}

// Handle file upload
async function handleFile(file) {
    // Validate file
    const allowedTypes = ['application/vnd.openxmlformats-officedocument.spreadsheetml.sheet', 
                         'application/vnd.ms-excel', 'text/csv'];
    if (!allowedTypes.includes(file.type) && !file.name.match(/\.(xlsx|xls|csv)$/i)) {
        showError('upload-error', 'Please select a valid Excel or CSV file');
        return;
    }

    if (file.size > 5 * 1024 * 1024) {
        showError('upload-error', 'File size must be less than 5MB');
        return;
    }

    // Show uploading state
    const uploadArea = document.getElementById('upload-area');
    uploadArea.classList.remove('file-selected');
    uploadArea.classList.add('uploading');
    
    // Show loading
    document.getElementById('upload-loading').classList.add('show');
    clearError('upload-error');
    
    // Simulate upload progress
    simulateUploadProgress();

    try {
        // Upload file
        const formData = new FormData();
        formData.append('file', file);

        const response = await fetch('/upload', {
            method: 'POST',
            body: formData
        });

        const data = await response.json();

        if (!response.ok) {
            throw new Error(data.error || 'Upload failed');
        }

        // Success
        currentSessionId = data.session_id;
        showUploadSuccess(data);
        displayFileInfo(data);
        completeStep(1);
        activateStep(2);

    } catch (error) {
        showError('upload-error', error.message);
        // Reset upload area on error
        resetUploadArea();
    } finally {
        document.getElementById('upload-loading').classList.remove('show');
    }
}

// Show upload success
function showUploadSuccess(data) {
    const uploadArea = document.getElementById('upload-area');
    const uploadSuccess = document.getElementById('upload-success-message');
    
    // Update upload area appearance
    uploadArea.classList.remove('uploading');
    uploadArea.classList.add('uploaded');
    
    // Show success message
    uploadSuccess.innerHTML = `
        ✅ File uploaded successfully!<br>
        <small>Filename: ${data.filename} | Rows: ${data.total_rows} | Columns: ${data.columns.length}</small>
    `;
    uploadSuccess.style.display = 'block';
}

// Reset upload area
function resetUploadArea() {
    const uploadArea = document.getElementById('upload-area');
    const initialContent = document.getElementById('upload-initial-content');
    const selectedContent = document.getElementById('file-selected-content');
    
    // Reset classes
    uploadArea.classList.remove('file-selected', 'uploading', 'uploaded');
    
    // Reset content
    initialContent.style.display = 'block';
    selectedContent.style.display = 'none';
    
    // Reset file input
    const fileInput = document.getElementById('file-input');
    fileInput.value = '';
}

// Display file information
function displayFileInfo(data) {
    const fileInfo = document.getElementById('file-info');
    const columnSelector = document.getElementById('column-selector');
    const verbatimSelect = document.getElementById('verbatim-column');

    // Populate file info
    fileInfo.innerHTML = `
        <h4>File Information</h4>
        <p><strong>Filename:</strong> ${data.filename}</p>
        <p><strong>Total Rows:</strong> ${data.total_rows}</p>
        <p><strong>Detected Verbatim Column:</strong> ${data.detected_verbatim_column || 'None'}</p>
        <p><strong>Detection Confidence:</strong> ${data.detection_confident ? '✓ High' : '⚠ Low'}</p>
    `;

    // Populate column selector
    verbatimSelect.innerHTML = '';
    data.columns.forEach(col => {
        const option = document.createElement('option');
        option.value = col;
        option.textContent = col;
        if (col === data.detected_verbatim_column) {
            option.selected = true;
        }
        verbatimSelect.appendChild(option);
    });

    fileInfo.style.display = 'block';
    columnSelector.style.display = 'block';

    // If detection is confident, auto-proceed
    if (data.detection_confident) {
        completeStep(2);
        activateStep(3);
        document.getElementById('generate-categories-btn').disabled = false;
    }
}

// Update verbatim column
async function updateColumn() {
    if (!currentSessionId) return;

    const selectedColumn = document.getElementById('verbatim-column').value;
    
    try {
        const response = await fetch(`/sessions/${currentSessionId}/column`, {
            method: 'POST',
            headers: {
                'Content-Type': 'application/json',
            },
            body: JSON.stringify({ column: selectedColumn })
        });

        const data = await response.json();

        if (!response.ok) {
            throw new Error(data.error || 'Failed to update column');
        }

        showSuccess('column-error', 'Column updated successfully');
        completeStep(2);
        activateStep(3);
        document.getElementById('generate-categories-btn').disabled = false;

    } catch (error) {
        showError('column-error', error.message);
    }
}

// Generate categories
async function generateCategories() {
    if (!currentSessionId) return;

    document.getElementById('categories-loading').classList.add('show');
    document.getElementById('generate-categories-btn').disabled = true;
    clearError('categories-error');

    try {
        const response = await fetch(`/sessions/${currentSessionId}/suggest`, {
            method: 'POST'
        });

        const data = await response.json();

        if (!response.ok) {
            throw new Error(data.error || 'Failed to generate categories');
        }

        displayCategories(data.categories, data.sample_size, data.total_comments);
        // Don't complete step 3 yet - wait for user confirmation
        console.log('=== SHOWING CONFIRM BUTTON ===');
        const confirmBtn = document.getElementById('confirm-categories-btn');
        console.log('Confirm button element:', confirmBtn);
        if (confirmBtn) {
            confirmBtn.style.display = 'block';
            confirmBtn.disabled = false;
            console.log('Confirm button should now be visible');
        } else {
            console.error('Confirm button not found in DOM!');
        }

    } catch (error) {
        showError('categories-error', error.message);
        document.getElementById('generate-categories-btn').disabled = false;
    } finally {
        document.getElementById('categories-loading').classList.remove('show');
    }
}

// Global categories storage
let currentCategories = [];

// Display categories
function displayCategories(categories, sampleSize, totalComments) {
    console.log('=== DISPLAY CATEGORIES START ===');
    console.log('Categories received:', categories);
    console.log('Sample size:', sampleSize, 'Total comments:', totalComments);
    
    currentCategories = categories; // Store for editing
    const categoryList = document.getElementById('category-list');
    const samplePercentage = ((sampleSize / totalComments) * 100).toFixed(1);
    
    categoryList.innerHTML = `
        <h4>Generated Categories:</h4>
        <p class="info"><strong>Analysis:</strong> Analyzed ${samplePercentage}% of comments (${sampleSize} of ${totalComments}) to generate these categories</p>
        <div style="margin-bottom: 20px;">
            <button class="btn" onclick="addNewCategory()" style="background: #28a745; color: white;">+ Add New Category</button>
        </div>
    `;

    categories.forEach((cat, index) => {
        const categoryItem = createCategoryItem(cat, index);
        categoryList.appendChild(categoryItem);
        
        console.log(`Category ${index} item created successfully`);
    });
    
    // Verify all buttons were created and are visible
    setTimeout(() => {
        console.log('=== VERIFYING EDIT BUTTONS ===');
        const allButtons = document.querySelectorAll('.category-edit-btn');
        console.log(`Found ${allButtons.length} edit buttons out of ${categories.length} categories`);
        
        allButtons.forEach((btn, idx) => {
            const rect = btn.getBoundingClientRect();
            const isVisible = rect.width > 0 && rect.height > 0;
            console.log(`Button ${idx}: visible=${isVisible}, dimensions=${rect.width}x${rect.height}`);
            
            if (!isVisible) {
                console.error(`Button ${idx} is not visible! Forcing visibility...`);
                btn.style.cssText = `
                    position: absolute !important;
                    top: 8px !important;
                    right: 8px !important;
                    background: #dc3545 !important;
                    color: white !important;
                    border: 2px solid #fff !important;
                    padding: 8px 12px !important;
                    border-radius: 4px !important;
                    cursor: pointer !important;
                    font-size: 14px !important;
                    font-weight: bold !important;
                    z-index: 10000 !important;
                    display: block !important;
                    visibility: visible !important;
                    opacity: 1 !important;
                `;
            }
        });
        
        console.log('=== DISPLAY CATEGORIES COMPLETE ===');
        
        // Also check if confirm button is still visible after DOM manipulation
        const confirmBtn = document.getElementById('confirm-categories-btn');
        console.log('After displayCategories - confirm button:', confirmBtn);
        if (confirmBtn) {
            console.log('Confirm button display:', confirmBtn.style.display);
            console.log('Confirm button disabled:', confirmBtn.disabled);
        }
    }, 200);
}

// Confirm categories
async function confirmCategories() {
    if (!currentSessionId) return;
    
    // Validate that we have categories
    if (!currentCategories || currentCategories.length === 0) {
        showError('categories-error', 'No categories to confirm. Please generate categories first.');
        return;
    }
    
    try {
        clearError('categories-error');
        
        console.log('=== CONFIRMING CATEGORIES ===');
        console.log('Categories being sent:', currentCategories);
        console.log('Session ID:', currentSessionId);
        
        // Send categories to backend
        const response = await fetch(`/sessions/${currentSessionId}/categories`, {
            method: 'POST',
            headers: {
                'Content-Type': 'application/json',
            },
            body: JSON.stringify({ categories: currentCategories })
        });

        const responseData = await response.json();
        console.log('Backend response:', responseData);

        if (!response.ok) {
            throw new Error(responseData.error || 'Failed to confirm categories');
        }
        
        // Categories confirmed successfully
        showSuccess('categories-error', 'Categories confirmed successfully!');
        
        // Debug: Check session state after confirmation
        const debugResponse = await fetch(`/sessions/${currentSessionId}/debug`);
        const debugData = await debugResponse.json();
        console.log('Session state after confirmation:', debugData);
        
        // Complete step 3 and enable classification
        completeStep(3);
        activateStep(4);
        document.getElementById('classify-btn').disabled = false;
        
        // Hide confirm button and show success state
        document.getElementById('confirm-categories-btn').style.display = 'none';
        
    } catch (error) {
        showError('categories-error', error.message);
    }
}

// Classify comments
async function classifyComments() {
    if (!currentSessionId) return;

    document.getElementById('classify-loading').classList.add('show');
    document.getElementById('classify-btn').disabled = true;
    clearError('classify-error');

    // Start progress streaming immediately
    startProgressStream();

    try {
        // Start the classification process
        const response = await fetch(`/sessions/${currentSessionId}/classify`, {
            method: 'POST'
        });

        const data = await response.json();

        if (!response.ok) {
            throw new Error(data.error || 'Classification failed');
        }

        // Classification started successfully - progress stream will handle completion
        console.log('Classification started:', data.message);

    } catch (error) {
        showError('classify-error', error.message);
        document.getElementById('classify-btn').disabled = false;
        document.getElementById('classify-loading').classList.remove('show');
    }
}

// Optional: Add server-sent events for progress (for future enhancement)
function startProgressStream() {
    if (!currentSessionId) return;
    
    const eventSource = new EventSource(`/sessions/${currentSessionId}/progress`);
    
    eventSource.onmessage = function(event) {
        const progress = JSON.parse(event.data);
        
        // Update progress bar
        const progressBar = document.getElementById('classify-progress');
        const progressText = document.getElementById('classify-progress-text');
        
        if (progressBar) {
            progressBar.style.width = `${progress.progress}%`;
        }
        
        if (progressText) {
            progressText.textContent = `${Math.round(progress.progress)}%`;
        }
        
        // Update step text with detailed information
        const stepText = document.getElementById('classify-step-text');
        if (stepText && progress.current_step) {
            stepText.textContent = progress.current_step;
        }
        
        // Update detailed progress information (only if processing)
        if (progress.status === 'processing') {
            updateDetailedProgress(progress);
        }
        
        // Handle completion
        if (progress.completed || progress.status === 'completed') {
            eventSource.close();
            document.getElementById('classify-loading').classList.remove('show');
            
            // Clean up detailed progress display
            const detailedProgressElement = document.getElementById('detailed-progress');
            if (detailedProgressElement) {
                detailedProgressElement.remove();
            }
            
            // Fetch final results
            fetchClassificationResults();
        }
        
        // Handle failure
        if (progress.status === 'failed') {
            eventSource.close();
            document.getElementById('classify-loading').classList.remove('show');
            
            // Clean up detailed progress display
            const detailedProgressElement = document.getElementById('detailed-progress');
            if (detailedProgressElement) {
                detailedProgressElement.remove();
            }
            
            showError('classify-error', progress.error || 'Classification failed');
            document.getElementById('classify-btn').disabled = false;
        }
    };
    
    eventSource.onerror = function() {
        eventSource.close();
    };
}

// Update detailed progress information
function updateDetailedProgress(progress) {
    // Update or create detailed progress display
    let detailedProgressElement = document.getElementById('detailed-progress');
    
    if (!detailedProgressElement) {
        // Create detailed progress element if it doesn't exist
        const classifyLoading = document.getElementById('classify-loading');
        detailedProgressElement = document.createElement('div');
        detailedProgressElement.id = 'detailed-progress';
        detailedProgressElement.style.cssText = `
            margin-top: 15px;
            padding: 15px;
            background: #f8f9fa;
            border-radius: 8px;
            border: 1px solid #e9ecef;
            font-family: 'Segoe UI', Tahoma, Geneva, Verdana, sans-serif;
        `;
        
        if (classifyLoading) {
            classifyLoading.appendChild(detailedProgressElement);
        }
    }
    
    // Format time remaining
    function formatTimeRemaining(seconds) {
        if (!seconds || seconds <= 0) return 'Calculating...';
        
        if (seconds < 60) {
            return `${seconds}s`;
        } else if (seconds < 3600) {
            const minutes = Math.floor(seconds / 60);
            const remainingSeconds = seconds % 60;
            return `${minutes}m ${remainingSeconds}s`;
        } else {
            const hours = Math.floor(seconds / 3600);
            const minutes = Math.floor((seconds % 3600) / 60);
            return `${hours}h ${minutes}m`;
        }
    }
    
    // Update content
    let detailedHTML = '<div style="display: grid; grid-template-columns: 1fr 1fr; gap: 20px; margin-top: 10px;">';
    
    // Left column
    detailedHTML += '<div>';
    detailedHTML += `<div style="margin-bottom: 8px;"><strong>Progress:</strong> ${progress.processed || 0} / ${progress.total || 0} comments</div>`;
    detailedHTML += `<div style="margin-bottom: 8px;"><strong>Remaining:</strong> ${progress.remaining || 0} comments</div>`;
    detailedHTML += '</div>';
    
    // Right column
    detailedHTML += '<div>';
    detailedHTML += `<div style="margin-bottom: 8px;"><strong>Processing rate:</strong> ${progress.processing_rate || 0} comments/sec</div>`;
    detailedHTML += `<div style="margin-bottom: 8px;"><strong>Time remaining:</strong> ${formatTimeRemaining(progress.estimated_time_remaining)}</div>`;
    detailedHTML += '</div>';
    
    detailedHTML += '</div>';
    
    detailedProgressElement.innerHTML = detailedHTML;
    
    // Show the element
    detailedProgressElement.style.display = 'block';
}

// Fetch classification results when completed
async function fetchClassificationResults() {
    if (!currentSessionId) return;
    
    try {
        const response = await fetch(`/sessions/${currentSessionId}/classify/status`);
        const data = await response.json();
        
        if (!response.ok) {
            throw new Error(data.error || 'Failed to fetch results');
        }
        
        // Format data to match expected structure
        const resultsData = {
            session_id: currentSessionId,
            status: 'completed',
            total_classified: data.total_rows,
            category_counts: data.category_counts || {}
        };
        
        displayResults(resultsData);
        completeStep(4);
        activateStep(5);
        
    } catch (error) {
        showError('classify-error', error.message);
        document.getElementById('classify-btn').disabled = false;
    }
}

// Display results
function displayResults(data) {
    const resultsSummary = document.getElementById('results-summary');
    const resultsContainer = document.getElementById('results-container');
    const downloadButtons = document.getElementById('download-buttons');

    let summaryHTML = `
        <h4>Classification Complete!</h4>
        <p><strong>Total Classified:</strong> ${data.total_classified}</p>
    `;

    resultsSummary.innerHTML = summaryHTML;
    resultsSummary.style.display = 'block';
    
    // Create chart and detailed stats
    createCategoryChart(data.category_counts, data.total_classified);
    createDetailedStats(data.category_counts, data.total_classified);
    
    resultsContainer.style.display = 'block';
    downloadButtons.style.display = 'block';

    completeStep(5);
}

// Download CSV
function downloadCSV() {
    if (!currentSessionId) return;
    
    const btn = document.getElementById('download-csv-btn');
<<<<<<< HEAD
    const btnText = btn.querySelector('.btn-text');
    const btnLoading = btn.querySelector('.btn-loading');
    
    // Show loading state
    btnText.style.display = 'none';
    btnLoading.style.display = 'inline';
    btn.disabled = true;
    
    // Create a temporary link for download
    const link = document.createElement('a');
    link.href = `/sessions/${currentSessionId}/download/csv`;
    link.download = '';
    document.body.appendChild(link);
    link.click();
    document.body.removeChild(link);
    
    // Reset button after short delay
    setTimeout(() => {
        btnText.style.display = 'inline';
        btnLoading.style.display = 'none';
        btn.disabled = false;
    }, 1000);
=======
    const feedback = document.getElementById('download-feedback');
    
    // Show loading state
    btn.classList.add('loading');
    showDownloadFeedback('info', 'Generating CSV file... Please wait.');
    
    // Create hidden form for download
    const form = document.createElement('form');
    form.method = 'GET';
    form.action = `/sessions/${currentSessionId}/download/csv`;
    form.style.display = 'none';
    document.body.appendChild(form);
    
    // Set a timeout to detect when download starts
    const downloadTimeout = setTimeout(() => {
        // Reset button state
        btn.classList.remove('loading');
        showDownloadFeedback('success', 'CSV download started! Check your downloads folder.');
        
        // Hide feedback after 3 seconds
        setTimeout(() => {
            hideDownloadFeedback();
        }, 3000);
    }, 1000); // Give it 1 second to start
    
    // Submit form to start download
    form.submit();
    
    // Clean up
    setTimeout(() => {
        document.body.removeChild(form);
    }, 2000);
>>>>>>> 9be45968
}

// Download PDF with chart image
function downloadPDF() {
    if (!currentSessionId) return;
    
    const btn = document.getElementById('download-pdf-btn');
<<<<<<< HEAD
    const btnText = btn.querySelector('.btn-text');
    const btnLoading = btn.querySelector('.btn-loading');
    
    // Show loading state
    btnText.style.display = 'none';
    btnLoading.style.display = 'inline';
    btn.disabled = true;
=======
    const feedback = document.getElementById('download-feedback');
    
    // Show loading state
    btn.classList.add('loading');
    showDownloadFeedback('info', 'Generating PDF report with charts and insights... This may take a moment.');
>>>>>>> 9be45968
    
    // Capture chart as image if it exists
    if (categoryChart) {
        try {
            const chartImageData = categoryChart.toBase64Image('image/png', 1.0);
            
            // Send chart image data with PDF request
            fetch(`/sessions/${currentSessionId}/download/pdf`, {
                method: 'POST',
                headers: {
                    'Content-Type': 'application/json',
                },
                body: JSON.stringify({ 
                    chart_image: chartImageData 
                })
            })
            .then(response => {
                if (!response.ok) {
                    throw new Error(`HTTP error! status: ${response.status}`);
                }
                return response.blob();
            })
            .then(blob => {
                const url = window.URL.createObjectURL(blob);
                const a = document.createElement('a');
                a.href = url;
                a.download = 'comments_analysis_report.pdf';
                document.body.appendChild(a);
                a.click();
                document.body.removeChild(a);
                window.URL.revokeObjectURL(url);
                
                // Success feedback
                btn.classList.remove('loading');
                showDownloadFeedback('success', 'PDF report generated successfully! Check your downloads folder.');
                
                // Hide feedback after 4 seconds
                setTimeout(() => {
                    hideDownloadFeedback();
                }, 4000);
            })
            .catch(error => {
                console.error('Error downloading PDF:', error);
                btn.classList.remove('loading');
                showDownloadFeedback('error', 'Error generating PDF. Please try again or contact support.');
                
                // Try fallback method
                setTimeout(() => {
                    showDownloadFeedback('info', 'Trying alternative download method...');
                    window.open(`/sessions/${currentSessionId}/download/pdf`, '_blank');
                    
                    setTimeout(() => {
                        hideDownloadFeedback();
                    }, 3000);
                }, 2000);
            });
        } catch (chartError) {
            console.error('Error capturing chart:', chartError);
            // Fallback to regular PDF download
<<<<<<< HEAD
            const link = document.createElement('a');
            link.href = `/sessions/${currentSessionId}/download/pdf`;
            link.download = '';
            document.body.appendChild(link);
            link.click();
            document.body.removeChild(link);
        })
        .finally(() => {
            // Reset button state
            btnText.style.display = 'inline';
            btnLoading.style.display = 'none';
            btn.disabled = false;
        });
    } else {
        // No chart available, use regular download
        const link = document.createElement('a');
        link.href = `/sessions/${currentSessionId}/download/pdf`;
        link.download = '';
        document.body.appendChild(link);
        link.click();
        document.body.removeChild(link);
        
        // Reset button state
        setTimeout(() => {
            btnText.style.display = 'inline';
            btnLoading.style.display = 'none';
            btn.disabled = false;
        }, 1000);
=======
            downloadPDFWithoutChart();
        }
    } else {
        // No chart available, use regular download
        downloadPDFWithoutChart();
>>>>>>> 9be45968
    }
}

// Fallback PDF download without chart
function downloadPDFWithoutChart() {
    const btn = document.getElementById('download-pdf-btn');
    
    showDownloadFeedback('info', 'Generating PDF report... Please wait.');
    
    // Create hidden form for download
    const form = document.createElement('form');
    form.method = 'GET';
    form.action = `/sessions/${currentSessionId}/download/pdf`;
    form.style.display = 'none';
    document.body.appendChild(form);
    
    // Set a timeout to detect when download starts
    const downloadTimeout = setTimeout(() => {
        // Reset button state
        btn.classList.remove('loading');
        showDownloadFeedback('success', 'PDF download started! Check your downloads folder.');
        
        // Hide feedback after 4 seconds
        setTimeout(() => {
            hideDownloadFeedback();
        }, 4000);
    }, 2000); // Give it 2 seconds for PDF generation
    
    // Submit form to start download
    form.submit();
    
    // Clean up
    setTimeout(() => {
        document.body.removeChild(form);
    }, 3000);
}

// Utility functions
function showError(elementId, message) {
    const errorElement = document.getElementById(elementId);
    errorElement.textContent = message;
    errorElement.style.display = 'block';
}

function showSuccess(elementId, message) {
    const element = document.getElementById(elementId);
    element.textContent = message;
    element.className = 'success';
    element.style.display = 'block';
}

function clearError(elementId) {
    const errorElement = document.getElementById(elementId);
    errorElement.textContent = '';
    errorElement.style.display = 'none';
}

function updateStepStatus() {
    // Update step indicators based on current step
    for (let i = 1; i <= 5; i++) {
        const step = document.getElementById(`step-${getStepName(i)}`);
        const indicator = document.getElementById(`${getStepName(i)}-status`);
        
        if (i < currentStep) {
            step.classList.add('completed');
            step.classList.remove('active');
            indicator.classList.add('completed');
            indicator.classList.remove('pending', 'active');
        } else if (i === currentStep) {
            step.classList.add('active');
            step.classList.remove('completed');
            indicator.classList.add('active');
            indicator.classList.remove('pending', 'completed');
        } else {
            step.classList.remove('active', 'completed');
            indicator.classList.add('pending');
            indicator.classList.remove('active', 'completed');
        }
    }
}

function activateStep(stepNumber) {
    currentStep = stepNumber;
    updateStepStatus();
}

function completeStep(stepNumber) {
    // Mark step as completed but don't change current step
    const step = document.getElementById(`step-${getStepName(stepNumber)}`);
    const indicator = document.getElementById(`${getStepName(stepNumber)}-status`);
    
    step.classList.add('completed');
    indicator.classList.add('completed');
    indicator.classList.remove('pending', 'active');
}

function getStepName(stepNumber) {
    const stepNames = ['', 'upload', 'column', 'categories', 'classify', 'results'];
    return stepNames[stepNumber];
}

// Simulate upload progress
function simulateUploadProgress() {
    const progressBar = document.getElementById('upload-progress');
    const progressText = document.getElementById('upload-progress-text');
    let progress = 0;
    
    const interval = setInterval(() => {
        progress += Math.random() * 15 + 5; // Random increment between 5-20%
        if (progress > 100) progress = 100;
        
        if (progressBar) {
            progressBar.style.width = `${progress}%`;
        }
        
        if (progressText) {
            progressText.textContent = `${Math.round(progress)}%`;
        }
        
        if (progress >= 100) {
            clearInterval(interval);
        }
    }, 200); // Update every 200ms
}

// Edit category
function editCategory(index) {
    console.log(`=== EDIT CATEGORY ${index} ===`);
    const categoryItem = document.querySelector(`[data-index="${index}"]`);
    
    if (!categoryItem) {
        console.error(`Could not find category item with index ${index}`);
        return;
    }
    
    const displayDiv = categoryItem.querySelector('.category-display');
    const editForm = categoryItem.querySelector('.category-edit-form');
    const editButton = categoryItem.querySelector('.category-edit-btn');
    
    if (!displayDiv || !editForm) {
        console.error(`Could not find display div or edit form for category ${index}`);
        return;
    }
    
    console.log('Switching to edit mode for category:', currentCategories[index]);
    
    categoryItem.classList.add('editing');
    displayDiv.style.display = 'none';
    editForm.style.display = 'block';
    editForm.classList.add('show');
    
    // Hide the edit button while editing
    if (editButton) {
        editButton.style.display = 'none';
    }
    
    // Focus on the title input
    const titleInput = editForm.querySelector('.category-title-input');
    if (titleInput) {
        titleInput.focus();
        titleInput.select();
    }
    
    console.log('Edit mode activated successfully');
}

// Save category
function saveCategory(index) {
    console.log(`=== SAVE CATEGORY ${index} ===`);
    const categoryItem = document.querySelector(`[data-index="${index}"]`);
    
    if (!categoryItem) {
        console.error(`Could not find category item with index ${index}`);
        return;
    }
    
    const titleInput = categoryItem.querySelector('.category-title-input');
    const descriptionInput = categoryItem.querySelector('.category-description-input');
    const displayDiv = categoryItem.querySelector('.category-display');
    const editForm = categoryItem.querySelector('.category-edit-form');
    const editButton = categoryItem.querySelector('.category-edit-btn');
    
    if (!titleInput || !descriptionInput || !displayDiv || !editForm) {
        console.error('Could not find required form elements');
        return;
    }
    
    const newTitle = titleInput.value.trim();
    const newDescription = descriptionInput.value.trim();
    
    if (!newTitle || !newDescription) {
        alert('Please provide both a title and description for the category.');
        return;
    }
    
    // Check for duplicate titles (excluding current category)
    const duplicateIndex = currentCategories.findIndex((cat, idx) => 
        idx !== index && cat.title.toLowerCase() === newTitle.toLowerCase()
    );
    
    if (duplicateIndex !== -1) {
        alert('A category with this title already exists. Please choose a different title.');
        return;
    }
    
    console.log('Saving category changes:', {
        oldTitle: currentCategories[index].title,
        newTitle: newTitle,
        oldDescription: currentCategories[index].description,
        newDescription: newDescription
    });
    
    // Update the category data
    currentCategories[index].title = newTitle;
    currentCategories[index].description = newDescription;
    
    // Update the display
    displayDiv.innerHTML = `
        <strong style="font-size: 16px; color: #333;">${currentCategories[index].title}</strong><br>
        <small style="color: #666; line-height: 1.4;">${currentCategories[index].description}</small>
    `;
    
    // Hide edit form and show display
    categoryItem.classList.remove('editing');
    displayDiv.style.display = 'block';
    editForm.style.display = 'none';
    editForm.classList.remove('show');
    
    // Show the edit button
    if (editButton) {
        editButton.style.display = 'block';
    }
    
    console.log('Category saved successfully:', currentCategories[index]);
    console.log('Updated categories array:', currentCategories);
}

// Cancel category edit
function cancelEdit(index) {
    console.log(`=== CANCEL EDIT CATEGORY ${index} ===`);
    const categoryItem = document.querySelector(`[data-index="${index}"]`);
    
    if (!categoryItem) {
        console.error(`Could not find category item with index ${index}`);
        return;
    }
    
    const displayDiv = categoryItem.querySelector('.category-display');
    const editForm = categoryItem.querySelector('.category-edit-form');
    const editButton = categoryItem.querySelector('.category-edit-btn');
    const titleInput = categoryItem.querySelector('.category-title-input');
    const descriptionInput = categoryItem.querySelector('.category-description-input');
    
    if (!displayDiv || !editForm || !titleInput || !descriptionInput) {
        console.error('Could not find required form elements');
        return;
    }
    
    console.log('Canceling edit and restoring original values');
    
    // Check if this is a new empty category
    const isNewCategory = !currentCategories[index].title && !currentCategories[index].description;
    
    if (isNewCategory) {
        console.log('Removing new empty category');
        // Remove the new empty category
        currentCategories.splice(index, 1);
        refreshCategoryDisplay();
        return;
    }
    
    // Reset form values to original
    titleInput.value = currentCategories[index].title;
    descriptionInput.value = currentCategories[index].description;
    
    // Hide edit form and show display
    categoryItem.classList.remove('editing');
    displayDiv.style.display = 'block';
    editForm.style.display = 'none';
    editForm.classList.remove('show');
    
    // Show the edit button
    if (editButton) {
        editButton.style.display = 'block';
    }
    
    console.log('Edit canceled successfully');
}

// Add new category
function addNewCategory() {
    console.log('=== ADD NEW CATEGORY ===');
    
    const newCategory = {
        title: '',
        description: ''
    };
    
    // Add to the categories array
    currentCategories.push(newCategory);
    const newIndex = currentCategories.length - 1;
    
    console.log('Added new empty category at index:', newIndex);
    
    // Create the category item
    const categoryList = document.getElementById('category-list');
    const categoryItem = createCategoryItem(newCategory, newIndex, true); // true for edit mode
    
    categoryList.appendChild(categoryItem);
    
    // Focus on the title input
    const titleInput = categoryItem.querySelector('.category-title-input');
    if (titleInput) {
        titleInput.focus();
        titleInput.placeholder = 'Enter category title...';
    }
    
    console.log('New category item created and focused');
}

// Create category item (extracted for reuse)
function createCategoryItem(cat, index, editMode = false) {
    console.log(`Creating category ${index}:`, cat);
    
    // Create main category item container
    const categoryItem = document.createElement('div');
    categoryItem.className = 'category-item';
    categoryItem.setAttribute('data-index', index);
    categoryItem.style.cssText = `
        position: relative !important;
        background: white !important;
        border: 1px solid #ddd !important;
        padding: 15px 80px 15px 15px !important;
        margin: 8px 0 !important;
        border-radius: 6px !important;
        box-shadow: 0 1px 3px rgba(0,0,0,0.1) !important;
        transition: box-shadow 0.2s ease !important;
    `;
    
    // Create display content
    const displayDiv = document.createElement('div');
    displayDiv.className = 'category-display';
    displayDiv.innerHTML = `
        <strong style="font-size: 16px; color: #333;">${cat.title}</strong><br>
        <small style="color: #666; line-height: 1.4;">${cat.description}</small>
    `;
    
    // Create edit form
    const editForm = document.createElement('div');
    editForm.className = 'category-edit-form';
    editForm.style.display = editMode ? 'block' : 'none';
    editForm.innerHTML = `
        <input type="text" class="category-title-input" value="${cat.title}" placeholder="Category Title" style="width: 100%; padding: 8px; margin: 5px 0; border: 1px solid #ddd; border-radius: 4px; box-sizing: border-box;">
        <textarea class="category-description-input" placeholder="Category Description" style="width: 100%; padding: 8px; margin: 5px 0; border: 1px solid #ddd; border-radius: 4px; box-sizing: border-box; height: 60px; resize: vertical;">${cat.description}</textarea>
        <div class="category-edit-actions" style="margin-top: 10px;">
            <button class="btn" onclick="saveCategory(${index})" style="margin-right: 5px;">Save</button>
            <button class="btn" onclick="cancelEdit(${index})">Cancel</button>
            <button class="btn" onclick="deleteCategory(${index})" style="background: #dc3545; margin-left: 5px;">Delete</button>
        </div>
    `;
    
    // Create edit button
    const editButton = document.createElement('button');
    editButton.className = 'category-edit-btn';
    editButton.textContent = 'Edit';
    editButton.setAttribute('data-category-index', index);
    editButton.style.cssText = `
        position: absolute !important;
        top: 8px !important;
        right: 8px !important;
        background: #007bff !important;
        color: white !important;
        border: 2px solid #fff !important;
        padding: 8px 12px !important;
        border-radius: 4px !important;
        cursor: pointer !important;
        font-size: 14px !important;
        font-weight: bold !important;
        z-index: 1000 !important;
        display: ${editMode ? 'none' : 'block'} !important;
        visibility: visible !important;
        min-width: 50px !important;
        text-align: center !important;
        box-shadow: 0 2px 4px rgba(0,0,0,0.2) !important;
    `;
    
    // Add click event listener
    editButton.addEventListener('click', function(e) {
        e.preventDefault();
        e.stopPropagation();
        console.log(`Edit button clicked for category ${index}`);
        editCategory(index);
    });
    
    // Add hover effects
    editButton.addEventListener('mouseenter', function() {
        this.style.background = '#0056b3 !important';
        this.style.transform = 'translateY(-1px)';
        this.style.boxShadow = '0 4px 8px rgba(0,0,0,0.3) !important';
    });
    
    editButton.addEventListener('mouseleave', function() {
        this.style.background = '#007bff !important';
        this.style.transform = 'translateY(0)';
        this.style.boxShadow = '0 2px 4px rgba(0,0,0,0.2) !important';
    });
    
    // Set initial edit mode if needed
    if (editMode) {
        categoryItem.classList.add('editing');
        displayDiv.style.display = 'none';
        editForm.classList.add('show');
    }
    
    // Assemble the category item
    categoryItem.appendChild(displayDiv);
    categoryItem.appendChild(editForm);
    categoryItem.appendChild(editButton);
    
    return categoryItem;
}

// Delete category
function deleteCategory(index) {
    console.log(`=== DELETE CATEGORY ${index} ===`);
    
    if (currentCategories.length <= 1) {
        alert('You must have at least one category.');
        return;
    }
    
    if (confirm('Are you sure you want to delete this category?')) {
        // Remove from array
        currentCategories.splice(index, 1);
        
        // Refresh the display
        refreshCategoryDisplay();
        
        console.log('Category deleted successfully');
    }
}

// Refresh category display with updated indices
function refreshCategoryDisplay() {
    console.log('=== REFRESH CATEGORY DISPLAY ===');
    
    const categoryList = document.getElementById('category-list');
    const existingContent = categoryList.innerHTML;
    
    // Extract the header and add button
    const headerMatch = existingContent.match(/<h4>.*?<\/div>/s);
    const headerContent = headerMatch ? headerMatch[0] : `
        <h4>Generated Categories:</h4>
        <div style="margin-bottom: 20px;">
            <button class="btn" onclick="addNewCategory()" style="background: #28a745; color: white;">+ Add New Category</button>
        </div>
    `;
    
    // Clear and rebuild
    categoryList.innerHTML = headerContent;
    
    // Re-add all categories with correct indices
    currentCategories.forEach((cat, index) => {
        const categoryItem = createCategoryItem(cat, index);
        categoryList.appendChild(categoryItem);
    });
    
    console.log('Category display refreshed successfully');
}

// Create category chart
function createCategoryChart(categoryCounts, totalClassified) {
    const canvas = document.getElementById('categoryChart');
    const ctx = canvas.getContext('2d');
    
    // Let Chart.js handle the sizing automatically with CSS
    console.log('Creating chart with responsive sizing');
    
    const labels = Object.keys(categoryCounts);
    const data = Object.values(categoryCounts);
    const percentages = data.map(count => ((count / totalClassified) * 100).toFixed(1));
    
    // Generate attractive colors
    const colors = [
        '#FF6384', '#36A2EB', '#FFCE56', '#4BC0C0', 
        '#9966FF', '#FF9F40', '#FF6384', '#36A2EB',
        '#FFCE56', '#4BC0C0', '#9966FF', '#FF9F40'
    ];
    
    // Destroy existing chart if it exists
    if (categoryChart) {
        categoryChart.destroy();
    }
    
    categoryChart = new Chart(ctx, {
        type: 'bar',
        data: {
            labels: labels,
            datasets: [{
                data: data,
                backgroundColor: colors.slice(0, labels.length),
                borderColor: colors.slice(0, labels.length).map(color => color + '80'),
                borderWidth: 2,
                hoverBorderWidth: 3
            }]
        },
        options: {
            responsive: true,
            maintainAspectRatio: false,
            indexAxis: 'y',
            layout: {
                padding: {
                    top: 10,
                    bottom: 10,
                    left: 10,
                    right: 30
                }
            },
            scales: {
                x: {
                    beginAtZero: true,
                    grid: {
                        display: true,
                        color: '#e0e0e0'
                    },
                    ticks: {
                        font: {
                            size: window.innerWidth < 768 ? 10 : 12
                        }
                    }
                },
                y: {
                    grid: {
                        display: false
                    },
                    ticks: {
                        font: {
                            size: window.innerWidth < 768 ? 10 : 12
                        }
                    }
                }
            },
            plugins: {
                legend: {
                    display: false
                },
                tooltip: {
                    callbacks: {
                        label: function(context) {
                            const value = context.parsed.x;
                            const percentage = ((value / totalClassified) * 100).toFixed(1);
                            return `${value} comments (${percentage}%)`;
                        }
                    },
                    titleFont: {
                        size: window.innerWidth < 768 ? 12 : 14
                    },
                    bodyFont: {
                        size: window.innerWidth < 768 ? 11 : 13
                    }
                }
            },
            animation: {
                duration: 1000
            }
        }
    });
}

// Create detailed statistics
function createDetailedStats(categoryCounts, totalClassified) {
    const detailedStats = document.getElementById('detailed-stats');
    
    let statsHTML = '';
    
    // Sort categories by count (descending)
    const sortedCategories = Object.entries(categoryCounts)
        .sort(([,a], [,b]) => b - a);
    
    sortedCategories.forEach(([category, count], index) => {
        const percentage = ((count / totalClassified) * 100).toFixed(1);
        
        statsHTML += `
            <div style="margin-bottom: 15px; padding: 10px; border: 1px solid #eee; border-radius: 5px;">
                <div style="display: flex; justify-content: space-between; align-items: center;">
                    <strong style="color: #333;">${category}</strong>
                    <span style="color: #666; font-weight: bold;">${count} (${percentage}%)</span>
                </div>
            </div>
        `;
    });
    
    // Add summary statistics
    const avgPerCategory = (totalClassified / sortedCategories.length).toFixed(1);
    const mostCommon = sortedCategories[0];
    const leastCommon = sortedCategories[sortedCategories.length - 1];
    
    statsHTML += `
        <div style="margin-top: 20px; padding: 15px; background: #f8f9fa; border-radius: 5px;">
            <h5 style="margin-top: 0; color: #333;">Summary</h5>
            <p><strong>Categories:</strong> ${sortedCategories.length}</p>
            <p><strong>Avg per category:</strong> ${avgPerCategory} comments</p>
            <p><strong>Most common:</strong> ${mostCommon[0]} (${((mostCommon[1] / totalClassified) * 100).toFixed(1)}%)</p>
            <p><strong>Least common:</strong> ${leastCommon[0]} (${((leastCommon[1] / totalClassified) * 100).toFixed(1)}%)</p>
        </div>
    `;
    
    detailedStats.innerHTML = statsHTML;
}

// Download feedback utilities
function showDownloadFeedback(type, message) {
    const feedback = document.getElementById('download-feedback');
    
    // Clear any existing classes
    feedback.className = 'download-feedback';
    
    // Add type class
    feedback.classList.add(type);
    
    // Set message
    feedback.textContent = message;
    
    // Show feedback
    feedback.style.display = 'block';
}

function hideDownloadFeedback() {
    const feedback = document.getElementById('download-feedback');
    feedback.style.display = 'none';
}<|MERGE_RESOLUTION|>--- conflicted
+++ resolved
@@ -637,30 +637,6 @@
     if (!currentSessionId) return;
     
     const btn = document.getElementById('download-csv-btn');
-<<<<<<< HEAD
-    const btnText = btn.querySelector('.btn-text');
-    const btnLoading = btn.querySelector('.btn-loading');
-    
-    // Show loading state
-    btnText.style.display = 'none';
-    btnLoading.style.display = 'inline';
-    btn.disabled = true;
-    
-    // Create a temporary link for download
-    const link = document.createElement('a');
-    link.href = `/sessions/${currentSessionId}/download/csv`;
-    link.download = '';
-    document.body.appendChild(link);
-    link.click();
-    document.body.removeChild(link);
-    
-    // Reset button after short delay
-    setTimeout(() => {
-        btnText.style.display = 'inline';
-        btnLoading.style.display = 'none';
-        btn.disabled = false;
-    }, 1000);
-=======
     const feedback = document.getElementById('download-feedback');
     
     // Show loading state
@@ -693,7 +669,6 @@
     setTimeout(() => {
         document.body.removeChild(form);
     }, 2000);
->>>>>>> 9be45968
 }
 
 // Download PDF with chart image
@@ -701,21 +676,11 @@
     if (!currentSessionId) return;
     
     const btn = document.getElementById('download-pdf-btn');
-<<<<<<< HEAD
-    const btnText = btn.querySelector('.btn-text');
-    const btnLoading = btn.querySelector('.btn-loading');
-    
-    // Show loading state
-    btnText.style.display = 'none';
-    btnLoading.style.display = 'inline';
-    btn.disabled = true;
-=======
     const feedback = document.getElementById('download-feedback');
     
     // Show loading state
     btn.classList.add('loading');
     showDownloadFeedback('info', 'Generating PDF report with charts and insights... This may take a moment.');
->>>>>>> 9be45968
     
     // Capture chart as image if it exists
     if (categoryChart) {
@@ -775,42 +740,11 @@
         } catch (chartError) {
             console.error('Error capturing chart:', chartError);
             // Fallback to regular PDF download
-<<<<<<< HEAD
-            const link = document.createElement('a');
-            link.href = `/sessions/${currentSessionId}/download/pdf`;
-            link.download = '';
-            document.body.appendChild(link);
-            link.click();
-            document.body.removeChild(link);
-        })
-        .finally(() => {
-            // Reset button state
-            btnText.style.display = 'inline';
-            btnLoading.style.display = 'none';
-            btn.disabled = false;
-        });
-    } else {
-        // No chart available, use regular download
-        const link = document.createElement('a');
-        link.href = `/sessions/${currentSessionId}/download/pdf`;
-        link.download = '';
-        document.body.appendChild(link);
-        link.click();
-        document.body.removeChild(link);
-        
-        // Reset button state
-        setTimeout(() => {
-            btnText.style.display = 'inline';
-            btnLoading.style.display = 'none';
-            btn.disabled = false;
-        }, 1000);
-=======
             downloadPDFWithoutChart();
         }
     } else {
         // No chart available, use regular download
         downloadPDFWithoutChart();
->>>>>>> 9be45968
     }
 }
 
